--- conflicted
+++ resolved
@@ -467,12 +467,9 @@
                 "Dataset name contains invalid characters. Should not contain spaces or /"
             )
 
-<<<<<<< HEAD
-=======
         # Create the dataset folder if it does not exist
         os.makedirs(self.folder_full_path, exist_ok=True)
 
->>>>>>> 19b4c388
     @classmethod
     def check_dataset_name(cls, name: str) -> bool:
         """Validate dataset name format"""
@@ -744,2700 +741,4 @@
                     logger.error(f"Error handling custom branch: {e}")
 
         except Exception as e:
-<<<<<<< HEAD
-            logger.warning(f"An error occurred: {e}")
-
-    def merge_datasets(
-        self,
-        second_dataset: "Dataset",
-        new_dataset_name: str,
-        video_transform: dict[str, str],
-        check_format: bool = True,
-    ) -> None:
-        """
-        Merge multiple datasets into one.
-        This will create a new dataset with the merged data.
-
-        Merge `self` with `second_dataset` and create a new dataset.
-
-        Dataset Structure
-
-        Args:
-            second_dataset (Dataset): Dataset to merge with `self`.
-            new_dataset_name (str): Name of the folder where the merged dataset
-                will be created.
-            video_transform (dict[str, str]): Mapping of camera folder names
-                from this dataset to the corresponding folders in
-                ``second_dataset``. It ensures videos are copied to the correct
-                location.
-
-        The resulting dataset will follow this structure:
-
-        / videos
-            ├── chunk-000
-            │   ├── observation.images.main
-            │   |   ├── episode_000000.mp4
-            │   ├── observation.images.secondary_0
-            │   |   ├── episode_000000.mp4
-        / data
-            ├── chunk-000
-            │   ├── episode_000000.parquet
-        / meta
-            ├── info.json
-            ├── tasks.jsonl
-            ├── episodes.jsonl
-            ├── episodes_stats.jsonl
-        / README.md
-        """
-        # Check that all datasets have the same format
-        if check_format:
-            if second_dataset.episode_format != self.episode_format:
-                raise ValueError(
-                    f"Dataset {second_dataset.dataset_name} has a different format: {second_dataset.episode_format}"
-                )
-
-        path_result_dataset = os.path.join(
-            os.path.dirname(self.folder_full_path),
-            new_dataset_name,
-        )
-        # If the dataset already exists, raise an error
-        if os.path.exists(path_result_dataset):
-            raise ValueError(
-                f"Dataset {new_dataset_name} already exists in {path_result_dataset}"
-            )
-        os.makedirs(path_result_dataset, exist_ok=True)
-
-        path_to_videos = os.path.join(
-            path_result_dataset,
-            "videos",
-            "chunk-000",
-        )
-        os.makedirs(path_to_videos, exist_ok=True)
-
-        ### VIDEOS
-        logger.debug("Moving videos to the new dataset")
-
-        # Start by moving videos to the new dataset
-        for video_key in video_transform.keys():
-            video_folder = video_key
-            src_folder = os.path.join(self.videos_folder_full_path, video_folder)
-            if os.path.exists(src_folder):
-                # Move the video folder to the new dataset
-                shutil.copytree(
-                    src_folder,
-                    os.path.join(path_to_videos, video_folder),
-                )
-
-                video_files = [f for f in os.listdir(src_folder) if f.endswith(".mp4")]
-                nb_videos = len(video_files)
-
-                # Move the videos from the second dataset to the new dataset and increment the index
-                second_video_folder = video_transform[video_key]
-                video_folder_full_path = os.path.join(
-                    second_dataset.videos_folder_full_path,
-                    second_video_folder,
-                )
-                for video_file in os.listdir(video_folder_full_path):
-                    if video_file.endswith(".mp4"):
-                        # Get the index of the video
-                        video_index = int(video_file.split("_")[-1].split(".")[0])
-                        # Rename the video file
-                        new_video_file = f"episode_{video_index + nb_videos:06d}.mp4"
-                        # Move the video file to the new dataset
-                        shutil.copy(
-                            os.path.join(video_folder_full_path, video_file),
-                            os.path.join(path_to_videos, video_folder, new_video_file),
-                        )
-
-        ### META DATA
-        logger.debug("Recreating meta files")
-        meta_folder_path = os.path.join(path_result_dataset, "meta")
-        os.makedirs(meta_folder_path, exist_ok=True)
-
-        #### Tasks Model
-        logger.debug("Creating tasks.jsonl")
-        initial_tasks = TasksModel.from_jsonl(
-            meta_folder_path=self.meta_folder_full_path
-        )
-        second_tasks = TasksModel.from_jsonl(
-            meta_folder_path=second_dataset.meta_folder_full_path
-        )
-        tasks_mapping_second_to_first, new_number_of_tasks = initial_tasks.merge_with(
-            second_task_model=second_tasks,
-            meta_folder_to_save_to=meta_folder_path,
-        )
-
-        #### Episodes Model
-        logger.debug("Creating episodes.jsonl")
-        initial_episodes = EpisodesModel.from_jsonl(
-            meta_folder_path=self.meta_folder_full_path,
-            format="lerobot_v2.1",
-        )
-        second_episodes = EpisodesModel.from_jsonl(
-            meta_folder_path=second_dataset.meta_folder_full_path,
-            format="lerobot_v2.1",
-        )
-        initial_episodes.merge_with(
-            second_episodes_model=second_episodes,
-            meta_folder_to_save_to=meta_folder_path,
-        )
-
-        #### Info Model
-        logger.debug("Creating info.json")
-
-        first_info = InfoModel.from_json(
-            meta_folder_path=self.meta_folder_full_path,
-            format="lerobot_v2.1",
-        )
-        second_info = InfoModel.from_json(
-            meta_folder_path=second_dataset.meta_folder_full_path,
-            format="lerobot_v2.1",
-        )
-
-        first_info.merge_with(
-            second_info_model=second_info,
-            meta_folder_to_save_to=meta_folder_path,
-            new_nb_tasks=new_number_of_tasks,
-        )
-
-        #### Stats model
-        logger.debug("Creating episodes_stats.jsonl")
-
-        first_stats = EpisodesStatsModel.from_jsonl(
-            meta_folder_path=self.meta_folder_full_path
-        )
-        second_stats = EpisodesStatsModel.from_jsonl(
-            meta_folder_path=second_dataset.meta_folder_full_path
-        )
-        first_stats.merge_with(
-            second_stats_model=second_stats,
-            meta_folder_path=meta_folder_path,
-        )
-
-        ### PARQUET FILES
-        logger.debug("Moving parquet files to the new dataset")
-
-        # Move the parquet files to the new dataset
-        path_to_data = os.path.join(
-            path_result_dataset,
-            "data",
-            "chunk-000",
-        )
-        os.makedirs(path_to_data, exist_ok=True)
-        for parquet_file in os.listdir(self.data_folder_full_path):
-            if parquet_file.endswith(".parquet"):
-                # Move the parquet file to the new dataset
-                shutil.copy(
-                    os.path.join(self.data_folder_full_path, parquet_file),
-                    os.path.join(path_to_data, parquet_file),
-                )
-
-        # Reload the first dataset info model
-        first_info = InfoModel.from_json(
-            meta_folder_path=self.meta_folder_full_path,
-            format="lerobot_v2.1",
-        )
-
-        # Move the parquet files from the second dataset to the new dataset and edit them
-        # - Rename the parquet file
-        # - Update the episode index in the parquet file
-        # - Update the index in the parquet file
-        # - Update the task index in the parquet file
-
-        for parquet_file in os.listdir(second_dataset.data_folder_full_path):
-            if parquet_file.endswith(".parquet"):
-                # Get the index of the parquet file
-                parquet_index = int(parquet_file.split("_")[-1].split(".")[0])
-                # Rename the parquet file
-                new_parquet_file = (
-                    f"episode_{parquet_index + first_info.total_episodes:06d}.parquet"
-                )
-                # Move the parquet file to the new dataset
-                shutil.copy(
-                    os.path.join(second_dataset.data_folder_full_path, parquet_file),
-                    os.path.join(path_to_data, new_parquet_file),
-                )
-
-                # Load the parquet file
-                df = pd.read_parquet(
-                    os.path.join(path_to_data, new_parquet_file),
-                )
-
-                df["episode_index"] = df["episode_index"] + first_info.total_episodes
-                df["task_index"] = df["task_index"].replace(
-                    tasks_mapping_second_to_first,
-                )
-                df["index"] = df["index"] + first_info.total_frames
-
-                # Save the parquet file
-                df.to_parquet(
-                    os.path.join(path_to_data, new_parquet_file),
-                )
-
-        # Create README file
-        logger.debug("Creating README file")
-        readme_path = os.path.join(path_result_dataset, "README.md")
-        if not os.path.exists(readme_path):
-            with open(readme_path, "w", encoding=DEFAULT_FILE_ENCODING) as readme_file:
-                readme_file.write(self.generate_read_me_string(new_dataset_name))
-
-        logger.info(f"Dataset {new_dataset_name} created successfully")
-
-    def split_dataset(
-        self, split_ratio: float, first_split_name: str, second_split_name: str
-    ) -> None:
-        """
-        Split the dataset into two parts based on a given ratio.
-        This will create two new datasets with the split data.
-        The first dataset will contain split ratio of the original dataset,
-        split_ratio should be between 0 and 1
-
-        Note: This method is intended to work for v2.1 format only.
-
-        Dataset Structure
-
-        / videos
-            ├── chunk-000
-            │   ├── observation.images.main
-            │   |   ├── episode_000000.mp4
-            │   ├── observation.images.secondary_0
-            │   |   ├── episode_000000.mp4
-        / data
-            ├── chunk-000
-            │   ├── episode_000000.parquet
-        / meta
-            ├── info.json
-            ├── tasks.jsonl
-            ├── episodes.jsonl
-            ├── episodes_stats.jsonl
-        / README.md
-        """
-        if split_ratio <= 0 or split_ratio >= 1:
-            raise ValueError(f"Split ratio {split_ratio} should be between 0 and 1")
-
-        first_dataset_path = os.path.join(
-            os.path.dirname(self.folder_full_path),
-            first_split_name,
-        )
-        second_split_name_path = os.path.join(
-            os.path.dirname(self.folder_full_path),
-            second_split_name,
-        )
-        # If the dataset already exists, raise an error
-        if os.path.exists(first_dataset_path):
-            raise ValueError(
-                f"Dataset {first_split_name} already exists in {first_dataset_path}"
-            )
-        if os.path.exists(second_split_name_path):
-            raise ValueError(
-                f"Dataset {second_split_name} already exists in {second_split_name_path}"
-            )
-        os.makedirs(first_dataset_path, exist_ok=True)
-        os.makedirs(second_split_name_path, exist_ok=True)
-
-        ### Find number of episodes
-
-        path_to_data = os.path.join(
-            self.folder_full_path,
-            "data",
-            "chunk-000",
-        )
-        nbr_of_episodes = len(
-            [
-                f
-                for f in os.listdir(path_to_data)
-                if f.endswith(".parquet") and f.startswith("episode_")
-            ]
-        )
-
-        first_dataset_number_of_episodes = int(nbr_of_episodes * split_ratio)
-        second_dataset_number_of_episodes = (
-            nbr_of_episodes - first_dataset_number_of_episodes
-        )
-        logger.debug(
-            f"Splitting dataset {self.dataset_name} into {first_split_name}: {first_dataset_number_of_episodes} and {second_split_name}: {second_dataset_number_of_episodes}"
-        )
-
-        ### VIDEOS
-        logger.debug("Spliting videos")
-        first_dataset_videos_path = os.path.join(
-            first_dataset_path,
-            "videos",
-            "chunk-000",
-        )
-        os.makedirs(first_dataset_videos_path, exist_ok=True)
-        second_dataset_videos_path = os.path.join(
-            second_split_name_path,
-            "videos",
-            "chunk-000",
-        )
-        os.makedirs(second_dataset_videos_path, exist_ok=True)
-
-        # Grab videos and move them
-        for video_folder in os.listdir(self.videos_folder_full_path):
-            if "image" in video_folder:
-                # find all videos and sort them by name
-                video_folder_full_path = os.path.join(
-                    self.videos_folder_full_path, video_folder
-                )
-                video_files = [
-                    f for f in os.listdir(video_folder_full_path) if f.endswith(".mp4")
-                ]
-                video_files.sort()
-                # Split the videos into two parts
-                first_dataset_video_files = video_files[
-                    :first_dataset_number_of_episodes
-                ]
-                second_dataset_video_files = video_files[
-                    first_dataset_number_of_episodes : first_dataset_number_of_episodes
-                    + second_dataset_number_of_episodes
-                ]
-                # Move the video filed to the new dataset and rename the second ones
-                os.makedirs(
-                    os.path.join(first_dataset_videos_path, video_folder),
-                    exist_ok=True,
-                )
-                for video_file in first_dataset_video_files:
-                    # Move the video file to the new dataset
-                    shutil.copy(
-                        os.path.join(video_folder_full_path, video_file),
-                        os.path.join(
-                            first_dataset_videos_path,
-                            video_folder,
-                            video_file,
-                        ),
-                    )
-
-                os.makedirs(
-                    os.path.join(second_dataset_videos_path, video_folder),
-                    exist_ok=True,
-                )
-                for video_file in second_dataset_video_files:
-                    # Get the index of the video
-                    video_index = (
-                        int(video_file.split("_")[-1].split(".")[0])
-                        - first_dataset_number_of_episodes
-                    )
-                    # Rename the video file
-                    new_video_file = f"episode_{video_index:06d}.mp4"
-                    # Move the video file to the new dataset
-                    shutil.copy(
-                        os.path.join(video_folder_full_path, video_file),
-                        os.path.join(
-                            second_dataset_videos_path,
-                            video_folder,
-                            new_video_file,
-                        ),
-                    )
-
-        ### META FILES
-        logger.debug("Creating meta files")
-        first_meta_folder_path = os.path.join(first_dataset_path, "meta")
-        second_meta_folder_path = os.path.join(second_split_name_path, "meta")
-        os.makedirs(first_meta_folder_path, exist_ok=True)
-        os.makedirs(second_meta_folder_path, exist_ok=True)
-
-        #### episodes.jsonl
-        logger.debug("Creating episodes.jsonl")
-
-        initial_episodes = EpisodesModel.from_jsonl(
-            meta_folder_path=self.meta_folder_full_path,
-            format="lerobot_v2.1",
-        )
-        first_episodes_model, second_episodes_model = initial_episodes.split(
-            split_ratio=split_ratio
-        )
-        first_episodes_model.save(
-            meta_folder_path=first_meta_folder_path,
-            save_mode="overwrite",
-        )
-        second_episodes_model.save(
-            meta_folder_path=second_meta_folder_path,
-            save_mode="overwrite",
-        )
-
-        #### episodes_stats.jsonl
-        logger.debug("Creating episodes_stats.jsonl")
-
-        initial_stats = EpisodesStatsModel.from_jsonl(
-            meta_folder_path=self.meta_folder_full_path
-        )
-        first_episodes_stats_model, second_episodes_stats_model = initial_stats.split(
-            split_ratio=split_ratio,
-        )
-        first_episodes_stats_model.save(
-            meta_folder_path=first_meta_folder_path,
-        )
-        second_episodes_stats_model.save(
-            meta_folder_path=second_meta_folder_path,
-        )
-
-        #### tasks.jsonl
-        logger.debug("Creating tasks.jsonl")
-
-        initial_tasks = TasksModel.from_jsonl(
-            meta_folder_path=self.meta_folder_full_path
-        )
-        # Reload episodes to make sure we haven't modified them
-        initial_episodes = EpisodesModel.from_jsonl(
-            meta_folder_path=self.meta_folder_full_path,
-            format="lerobot_v2.1",
-        )
-        (
-            first_tasks,
-            second_tasks,
-            first_dataset_number_of_tasks,
-            second_dataset_number_of_tasks,
-            old_task_mapping_to_new,
-        ) = initial_tasks.split(
-            split_ratio=split_ratio, initial_episodes_model=initial_episodes
-        )
-        first_tasks.save(
-            meta_folder_path=first_meta_folder_path,
-        )
-        second_tasks.save(
-            meta_folder_path=second_meta_folder_path,
-        )
-
-        ### PARQUET FILES
-        logger.debug("Spliting parquet files")
-
-        first_dataset_data_path = os.path.join(
-            first_dataset_path,
-            "data",
-            "chunk-000",
-        )
-        os.makedirs(first_dataset_data_path, exist_ok=True)
-        second_dataset_data_path = os.path.join(
-            second_split_name_path,
-            "data",
-            "chunk-000",
-        )
-        os.makedirs(second_dataset_data_path, exist_ok=True)
-
-        # Move the parquet files to the new dataset and rename them
-        # List and sort all parquets
-
-        parquet_files = [
-            f
-            for f in os.listdir(self.data_folder_full_path)
-            if f.endswith(".parquet") and f.startswith("episode_")
-        ]
-        parquet_files.sort()
-
-        index_in_second_dataset = 0
-        for parquet_file in parquet_files:
-            # Get the index of the parquet file
-            parquet_index = int(parquet_file.split("_")[-1].split(".")[0])
-            # Rename the parquet file
-            new_parquet_file = f"episode_{parquet_index:06d}.parquet"
-            # Move the parquet file to the new dataset
-            if parquet_index < first_dataset_number_of_episodes:
-                shutil.copy(
-                    os.path.join(path_to_data, parquet_file),
-                    os.path.join(first_dataset_data_path, new_parquet_file),
-                )
-            else:
-                # Rename the parquet file
-                new_parquet_file = f"episode_{parquet_index - first_dataset_number_of_episodes:06d}.parquet"
-                shutil.copy(
-                    os.path.join(path_to_data, parquet_file),
-                    os.path.join(second_dataset_data_path, new_parquet_file),
-                )
-                # Load parquet file
-                df = pd.read_parquet(
-                    os.path.join(second_dataset_data_path, new_parquet_file),
-                )
-                # Update the episode index in the parquet file
-                df["episode_index"] = (
-                    df["episode_index"] - first_dataset_number_of_episodes
-                )
-                # Update the index in the parquet file
-                df["index"] = np.arange(len(df)) + index_in_second_dataset
-                # Update the task index in the parquet file
-                df["task_index"] = df["task_index"].replace(
-                    old_task_mapping_to_new,
-                )
-                index_in_second_dataset += len(df)
-                # Save the parquet file
-                df.to_parquet(
-                    os.path.join(second_dataset_data_path, new_parquet_file),
-                )
-
-        #### info.json
-        # We create the info files last, because we need info from the other files
-        logger.debug("Creating info.json")
-
-        initial_info = InfoModel.from_json(
-            meta_folder_path=self.meta_folder_full_path,
-            format="lerobot_v2.1",
-        )
-        number_of_cameras = initial_info.total_videos // initial_info.total_episodes
-
-        first_info = InfoModel.from_json(
-            meta_folder_path=self.meta_folder_full_path,
-            format="lerobot_v2.1",
-        )
-        first_info.total_episodes = first_dataset_number_of_episodes
-        first_info.total_frames = initial_info.total_frames - index_in_second_dataset
-        first_info.total_tasks = first_dataset_number_of_tasks
-        first_info.splits = {
-            "train": f"0:{first_dataset_number_of_episodes}",
-        }
-        first_info.total_videos = first_dataset_number_of_episodes * number_of_cameras
-
-        second_info = InfoModel.from_json(
-            meta_folder_path=self.meta_folder_full_path,
-            format="lerobot_v2.1",
-        )
-        second_info.total_episodes = second_dataset_number_of_episodes
-        second_info.total_frames = index_in_second_dataset
-        second_info.total_tasks = second_dataset_number_of_tasks
-        second_info.splits = {
-            "train": f"{0}:{second_dataset_number_of_episodes}",
-        }
-        second_info.total_videos = second_dataset_number_of_episodes * number_of_cameras
-        first_info.save(
-            meta_folder_path=first_meta_folder_path,
-        )
-        second_info.save(
-            meta_folder_path=second_meta_folder_path,
-        )
-
-        #### Create README.md files
-        logger.debug("Creating README.md files")
-
-        first_readme_path = os.path.join(first_dataset_path, "README.md")
-        if not os.path.exists(first_readme_path):
-            with open(
-                first_readme_path,
-                "w",
-                encoding=DEFAULT_FILE_ENCODING,
-            ) as readme_file:
-                readme_file.write(self.generate_read_me_string(first_split_name))
-        second_readme_path = os.path.join(second_split_name_path, "README.md")
-        if not os.path.exists(second_readme_path):
-            with open(
-                second_readme_path,
-                "w",
-                encoding=DEFAULT_FILE_ENCODING,
-            ) as readme_file:
-                readme_file.write(self.generate_read_me_string(second_split_name))
-
-        logger.info(
-            f"Dataset {self.dataset_name} split into {first_split_name} and {second_split_name} successfully"
-        )
-
-    def delete_video_keys(self, video_keys_to_delete: List[str]) -> None:
-        """
-        Delete the video keys from the dataset.
-        Will update the info.json file and delete the videos from the data folder.
-
-        video_keys_to_delete are of the form "observation.images.{video_key}"
-        """
-        # Step 1: update the info.json file
-        info = InfoModel.from_json(
-            meta_folder_path=self.meta_folder_full_path,
-            format="lerobot_v2.1",
-        )
-        # This method save also the info.json file
-        info.update_for_video_removal(video_keys_to_delete, self.meta_folder_full_path)
-
-        # Step 2: delete the videos from the data folder
-        for video_key in video_keys_to_delete:
-            video_folder = os.path.join(self.videos_folder_full_path, video_key)
-            if os.path.exists(video_folder):
-                shutil.rmtree(video_folder)
-
-        # Step 3: update the stats.jsonl file
-        stats = StatsModel.from_json(self.meta_folder_full_path)
-        stats.update_for_video_key_removal(
-            video_keys_to_delete, self.meta_folder_full_path
-        )
-
-    def shuffle_dataset(self, new_dataset_name) -> None:
-        """
-        Shuffle the episodes in the dataset.
-        Expects a dataset in v2.1 format.
-        This will pick a random shuffle of the episodes and apply it to the videos, data and meta files.
-        """
-        if self.episode_format != "lerobot_v2.1":
-            raise ValueError(
-                f"Dataset {self.dataset_name} is not in v2.1 format, cannot shuffle"
-            )
-
-        # Create a new dataset folder in the parent folder of the current dataset
-        new_dataset_path = os.path.join(
-            os.path.dirname(os.path.dirname(self.folder_full_path)),
-            new_dataset_name,
-        )
-
-        # If the dataset already exists, raise an error
-        if os.path.exists(new_dataset_path):
-            raise ValueError(
-                f"Dataset {new_dataset_name} already exists in {new_dataset_path}"
-            )
-
-        # Find the number of episodes in the dataset
-        logger.info("Shuffling the dataset episodes")
-        path_to_data = self.data_folder_full_path
-        parquet_files = [
-            f
-            for f in os.listdir(path_to_data)
-            if f.endswith(".parquet") and f.startswith("episode_")
-        ]
-        if not parquet_files:
-            raise ValueError(
-                f"No parquet files found in {path_to_data}. Is this a valid dataset?"
-            )
-        number_of_episodes = len(parquet_files)
-        shuffle = np.random.permutation(number_of_episodes)
-
-        ### Data
-        logger.debug("Shuffling data files")
-        os.makedirs(os.path.join(new_dataset_path, "data", "chunk-000"), exist_ok=True)
-
-        for parquet_file in parquet_files:
-            # Get the index of the parquet file
-            parquet_index = int(parquet_file.split("_")[-1].split(".")[0])
-            # Rename the parquet file
-            new_parquet_file = f"episode_{shuffle[parquet_index]:06d}.parquet"
-            # Move the parquet file to the new dataset
-            shutil.copy(
-                os.path.join(path_to_data, parquet_file),
-                os.path.join(new_dataset_path, "data", "chunk-000", new_parquet_file),
-            )
-
-        # Repair datasets
-        old_to_new = {k: int(v) for k, v in enumerate(shuffle)}
-        self.reindex_episodes(
-            folder_path=new_dataset_path, old_index_to_new_index=old_to_new
-        )
-
-        ### Videos
-
-        logger.debug("Shuffling video files")
-        path_to_videos = os.path.join(new_dataset_path, "videos", "chunk-000")
-        os.makedirs(path_to_videos, exist_ok=True)
-
-        for video_folder in os.listdir(self.videos_folder_full_path):
-            if "image" in video_folder:
-                os.makedirs(os.path.join(path_to_videos, video_folder), exist_ok=True)
-                # Move the video folder to the new dataset
-                video_folder_full_path = os.path.join(
-                    self.videos_folder_full_path, video_folder
-                )
-                video_files = [
-                    f for f in os.listdir(video_folder_full_path) if f.endswith(".mp4")
-                ]
-                # Sort the videos by name
-                video_files.sort()
-
-                # Move the videos from the second dataset to the new dataset and increment the index
-                for video_file in video_files:
-                    # Get the index of the video
-                    video_index = int(video_file.split("_")[-1].split(".")[0])
-                    # Rename the video file
-                    new_video_file = f"episode_{shuffle[video_index]:06d}.mp4"
-                    # Move the video file to the new dataset
-                    shutil.copy(
-                        os.path.join(video_folder_full_path, video_file),
-                        os.path.join(path_to_videos, video_folder, new_video_file),
-                    )
-
-        ### Meta files
-        logger.debug("Creating meta files")
-        os.makedirs(os.path.join(new_dataset_path, "meta"), exist_ok=True)
-
-        #### TASKS
-        logger.debug("Copying tasks.json file")
-        tasks_model = TasksModel.from_jsonl(
-            meta_folder_path=self.meta_folder_full_path,
-        )
-        # No need to shuffle, just copy
-        tasks_model.save(
-            meta_folder_path=os.path.join(new_dataset_path, "meta"),
-        )
-
-        #### INFO
-        logger.debug("Copying info.json file")
-        info_model = InfoModel.from_json(
-            meta_folder_path=self.meta_folder_full_path,
-            format="lerobot_v2.1",
-        )
-        # No need to shuffle, just copy
-        info_model.save(
-            meta_folder_path=os.path.join(new_dataset_path, "meta"),
-        )
-
-        #### EPISODES
-        logger.debug("Shuffling episodes.jsonl file")
-        episodes_model = EpisodesModel.from_jsonl(
-            meta_folder_path=self.meta_folder_full_path,
-            format="lerobot_v2.1",
-        )
-        episodes_model.shuffle(
-            permutation=shuffle,
-        )
-        episodes_model.save(
-            meta_folder_path=os.path.join(new_dataset_path, "meta"),
-            save_mode="overwrite",
-        )
-
-        #### EPISODES STATS
-        logger.debug("Shuffling episodes_stats.jsonl file")
-        episodes_stats_model = EpisodesStatsModel.from_jsonl(
-            meta_folder_path=self.meta_folder_full_path,
-        )
-        episodes_stats_model.shuffle(
-            permutation=shuffle,
-        )
-        episodes_stats_model.save(
-            meta_folder_path=os.path.join(new_dataset_path, "meta"),
-        )
-
-        # Create README file
-        logger.debug("Creating README file")
-        readme_path = os.path.join(new_dataset_path, "README.md")
-        if not os.path.exists(readme_path):
-            with open(
-                readme_path,
-                "w",
-                encoding=DEFAULT_FILE_ENCODING,
-            ) as readme_file:
-                readme_file.write(self.generate_read_me_string(new_dataset_name))
-
-
-class Stats(BaseModel):
-    """
-    Statistics for a given feature.
-    """
-
-    max: NdArrayAsList | None = None
-    min: NdArrayAsList | None = None
-    mean: NdArrayAsList | None = None
-    std: NdArrayAsList | None = None
-
-    # These values are used for rolling computation of mean and std
-    sum: NdArrayAsList | None = None
-    square_sum: NdArrayAsList | None = None
-    count: int = 0
-
-    @field_validator("count", mode="before")
-    @classmethod
-    def validate_count(cls, value) -> int:
-        if isinstance(value, int):
-            return value
-        elif isinstance(value, list) and len(value) == 1:
-            return value[0]
-
-        raise ValueError(
-            f"Count must be an int or a list of length 1, got {type(value)} with length {len(value)}"
-        )
-
-    # To be able to use np.array in pydantic, we need to use arbitrary_types_allowed = True
-    class Config:
-        arbitrary_types_allowed = True
-        extra = "allow"
-
-    def update(self, value: np.ndarray | None) -> None:
-        """
-        Every recording step, update the stats with the new value.
-        Note: These are not the final values for mean and std.
-        You still neeed to call compute_from_rolling() to get the final values.
-        """
-
-        if value is None:
-            return None
-
-        # If square_sum is None, use the std to compute the square sum
-        if self.square_sum is None and self.std is not None and self.mean is not None:
-            self.square_sum = self.std**2 + self.mean**2
-
-        # Update the max and min
-        if self.max is None:
-            self.max = value
-        else:
-            self.max = np.maximum(self.max, value)
-
-        if self.min is None:
-            self.min = value
-        else:
-            self.min = np.minimum(self.min, value)
-
-        # Update the rolling sum and square sum
-        if self.sum is None or self.square_sum is None:
-            # We need to copy the value to avoid modifying the original value
-            self.sum = value.copy()
-            self.square_sum = value.copy() ** 2
-            self.count = 1
-        else:
-            self.sum = self.sum + value
-            self.square_sum = self.square_sum + value**2
-            self.count += 1
-
-    def compute_from_rolling(self):
-        """
-        Compute the mean and std from the rolling sum and square sum.
-        """
-        if self.count == 0:
-            logger.error("Count is 0. Cannot compute mean and std.")
-            return
-
-        if self.sum is None or self.square_sum is None:
-            # We have already computed the mean and std
-            return
-
-        self.mean = self.sum / self.count
-        compute_diff = self.square_sum / self.count - self.mean**2
-        if (compute_diff < 0).any():
-            if (compute_diff < -2).any():
-                logger.warning(
-                    f"Negative value in the square sum. Replacing the negative values of std with 0.\nsquare_sum={self.square_sum}\ncount={self.count}\nmean={self.mean**2}"
-                )
-            variance = self.square_sum / self.count - self.mean**2
-            variance[variance <= 0] = 0
-            self.std = np.sqrt(variance)
-        else:
-            self.std = np.sqrt(self.square_sum / self.count - self.mean**2)
-
-    def update_image(self, image_value: np.ndarray) -> None:
-        """
-        Update the stats with the new image.
-        The stats are in dim 3 for RGB.
-        We normalize with the number of pixels.
-        """
-
-        assert image_value.ndim == 3, "Image value must be 3D"
-
-        if image_value is None:
-            return None
-
-        # Compute the square sum if not available
-        if self.square_sum is None and self.std is not None and self.mean is not None:
-            self.square_sum = self.std**2 + self.mean**2
-
-        image_norm_32 = image_value.astype(dtype=np.float32) / 255.0
-
-        # Update the max and min
-        if self.max is None:
-            self.max = np.max(image_norm_32, axis=(0, 1)).reshape(3, 1, 1)
-        else:
-            image_max_pixel = np.max(image_norm_32, axis=(0, 1)).reshape(3, 1, 1)
-            # maximum is the max in each channel
-            self.max = np.maximum(self.max, image_max_pixel)
-
-        if self.min is None:
-            self.min = np.min(image_norm_32, axis=(0, 1)).reshape(3, 1, 1)
-            # Reshape to have the same shape as the mean and std
-            self.min = self.min.reshape(3, 1, 1)
-        else:
-            image_min_pixel = np.min(image_norm_32, axis=(0, 1)).reshape(3, 1, 1)
-            # Set the min to the min in each channel
-            self.min = np.minimum(self.min, image_min_pixel)
-            # Reshape to have the same shape as the mean and std
-            self.min = self.min.reshape(3, 1, 1) if self.min is not None else self.min
-
-        # Update the rolling sum and square sum
-        nb_pixels = image_norm_32.shape[0] * image_norm_32.shape[1]
-        # Convert to int32 to avoid overflow when computing the square sum
-        if self.sum is None or self.square_sum is None:
-            self.sum = np.sum(image_norm_32, axis=(0, 1))
-            self.square_sum = np.sum(image_norm_32**2, axis=(0, 1))
-            self.count = nb_pixels
-        else:
-            self.sum = self.sum + np.sum(image_norm_32, axis=(0, 1))
-            self.square_sum = self.square_sum + np.sum(image_norm_32**2, axis=(0, 1))
-            self.count += nb_pixels
-
-    def compute_from_rolling_images(self):
-        """
-        Compute the mean and std from the rolling sum and square sum for images.
-        """
-        self.mean = self.sum / self.count
-        self.std = np.sqrt(self.square_sum / self.count - self.mean**2)
-        # We want .tolist() to yield [[[mean_r, mean_g, mean_b]]] and not [mean_r, mean_g, mean_b]
-        # Reshape to have the same shape as the mean and std
-        # This makes it easier to normalize the imags
-        if self.mean.shape == (3,):
-            self.mean = self.mean.reshape(3, 1, 1)
-            self.std = self.std.reshape(3, 1, 1)
-            # For the first episode the shape is (3,)
-            # For the next ones the shape is (3,1,3)
-            # We keep min and max of the first episode only
-            self.min = self.min.reshape(3, 1, 1)
-            self.max = self.max.reshape(3, 1, 1)
-
-
-class StatsModel(BaseModel):
-    """
-    Data model utils to create stats.json file.
-
-    Stats for  observation_state and actions are dim the number of joints
-    Stats for images are dim 1, 3, 1
-    The other stats are dim 1
-    """
-
-    observation_state: Stats = Field(
-        default_factory=Stats,
-        serialization_alias="observation.state",
-        validation_alias=AliasChoices("observation.state", "observation_state"),
-    )
-    action: Stats = Field(default_factory=Stats)
-    timestamp: Stats = Field(default_factory=Stats)
-    frame_index: Stats = Field(default_factory=Stats)
-    episode_index: Stats = Field(default_factory=Stats)
-    index: Stats = Field(default_factory=Stats)
-    task_index: Stats = Field(default_factory=Stats)
-
-    # key is like: observation.images.main
-    # value is Stats of the object: average pixel value, std, min, max ; and shape (height, width, channel)
-    observation_images: Dict[str, Stats] = Field(
-        default_factory=dict,
-        serialization_alias="observation.images",
-        validation_alias=AliasChoices(
-            "observation.images",
-            "observation.image",
-            "observation_images",
-            "observation_image",
-        ),
-    )
-
-    @classmethod
-    def from_json(cls, meta_folder_path: str) -> "StatsModel":
-        """
-        Read the stats.json file in the meta folder path.
-        If the file does not exist, return an empty StatsModel.
-        """
-        if (
-            not os.path.exists(f"{meta_folder_path}/stats.json")
-            or os.stat(f"{meta_folder_path}/stats.json").st_size == 0
-        ):
-            return cls()
-
-        with open(
-            f"{meta_folder_path}/stats.json", "r", encoding=DEFAULT_FILE_ENCODING
-        ) as f:
-            stats_dict: Dict[str, Stats] = json.load(f)
-
-        # Create a temporary dictionary for observation_images
-        observation_images = {}
-        # We need to create a list of keys in order not to modify
-        # the dictionary while iterating over it
-        for key in list(stats_dict.keys()):
-            if "image" in key:
-                observation_images[key] = stats_dict.pop(key)
-
-        # Pass observation_images into the model constructor
-        return cls(**stats_dict, observation_images=observation_images)
-
-    def to_json(self, meta_folder_path: str) -> None:
-        """
-        Write the stats.json file in the meta folder path.
-        """
-        model_dict = self.model_dump(by_alias=True)
-
-        # We flatten the fields in the dict observations images
-        for key, value in model_dict["observation.images"].items():
-            model_dict[key] = value
-        model_dict.pop("observation.images")
-
-        with open(
-            f"{meta_folder_path}/stats.json", "w", encoding=DEFAULT_FILE_ENCODING
-        ) as f:
-            # Write the pydantic Basemodel as a str
-            f.write(json.dumps(model_dict, indent=4))
-
-    def update(
-        self,
-        step: Step,
-        episode_index: int,
-        current_step_index: int,
-    ) -> None:
-        """
-        Updates the stats with the given step.
-        """
-
-        self.action.update(
-            step.observation.joints_position
-        )  # Because action lags behind by one step, we approximate it with the current observation
-        self.observation_state.update(step.observation.joints_position)
-        self.timestamp.update(np.array([step.observation.timestamp]))
-        self.index.update(np.array([self.index.count]))
-        self.episode_index.update(np.array([episode_index]))
-        self.frame_index.update(np.array([current_step_index]))
-
-        # TODO: Implement multiple language instructions
-        # This should be the index of the instruction as it's in tasks.jsonl (TasksModel)
-        self.task_index.update(np.array([0]))
-
-        main_image = step.observation.main_image
-        if main_image is not None:
-            if "observation.images.main" not in self.observation_images.keys():
-                # Initialize
-                self.observation_images["observation.images.main"] = Stats()
-            self.observation_images["observation.images.main"].update_image(main_image)
-
-        for image_index, image in enumerate(step.observation.secondary_images):
-            if (
-                f"observation.images.secondary_{image_index}"
-                not in self.observation_images.keys()
-            ):
-                # Initialize
-                self.observation_images[
-                    f"observation.images.secondary_{image_index}"
-                ] = Stats()
-
-            self.observation_images[
-                f"observation.images.secondary_{image_index}"
-            ].update_image(image)
-
-    def save(self, meta_folder_path: str) -> None:
-        """
-        Save the stats to the meta folder path.
-        Also computes the final mean and std for the Stats objects.
-        """
-        for field_key, field_value in self.__dict__.items():
-            # if field is a Stats object, call .compute_from_rolling() to get the final mean and std
-            if isinstance(field_value, Stats):
-                field_value.compute_from_rolling()
-
-            # Special case for images
-            if isinstance(field_value, dict) and field_key == "observation_images":
-                for key, value in field_value.items():
-                    try:
-                        if isinstance(value, Stats):
-                            value.compute_from_rolling_images()
-                    except ValueError as e:
-                        logger.error(f"Error computing mean and std for {key}: {e}")
-
-        self.to_json(meta_folder_path)
-
-    def _update_for_episode_removal_mean_std_count(
-        self, df_episode_to_delete: pd.DataFrame
-    ) -> None:
-        """
-        Update the stats before removing an episode from the dataset.
-        We do not compute the new min and max.
-        We prefer to do it after the episode removal to directly access new indexes and episodes indexes.
-        This only updates mean, std, sum, square_sum, and count.
-        """
-        if df_episode_to_delete.empty:
-            return
-
-        # Load the parquet file
-        nb_steps_deleted_episode = len(df_episode_to_delete)
-
-        # Remove [nan, nan, ...] arrays from actions and observation.state columns
-        df_episode_to_delete = df_episode_to_delete[
-            df_episode_to_delete["observation.state"].apply(
-                lambda x: not np.all(np.isnan(x))
-            )
-        ]
-        df_episode_to_delete = df_episode_to_delete[
-            df_episode_to_delete["action"].apply(lambda x: not np.all(np.isnan(x)))
-        ]
-
-        df_sums_squaresums = pd.concat(
-            [
-                df_episode_to_delete.sum(skipna=True),
-                (df_episode_to_delete**2).sum(skipna=True),
-            ],
-            axis=1,
-        )
-        df_sums_squaresums = df_sums_squaresums.rename(
-            columns={0: "sums", 1: "squaresums"}
-        )
-
-        # Update stats for each field in the StatsModel
-        for field_name, field in StatsModel.model_fields.items():
-            # TODO task_index is not updated since we do not support multiple tasks
-            # observation_images has a special treatment
-            if field_name in ["task_index", "observation_images"]:
-                continue
-            field_value = getattr(self, field_name)
-            # The key in StatsModel is observation_state
-            field_name = (
-                "observation.state" if field_name == "observation_state" else field_name
-            )
-            # Update statistics
-            if field_name in df_episode_to_delete.columns:
-                # Subtract sums
-                logger.debug(f"Field {field_name} sum before: {field_value.sum}")
-                field_value.sum = (
-                    field_value.sum - df_sums_squaresums["sums"][field_name]
-                )
-                field_value.square_sum = (
-                    field_value.square_sum
-                    - df_sums_squaresums["squaresums"][field_name]
-                )
-                logger.debug(f"Field {field_name} sum after: {field_value.sum}")
-
-                # Update count
-                field_value.count = field_value.count - nb_steps_deleted_episode
-
-                # Recalculate mean and standard deviation
-                if field_value.count > 0:
-                    field_value.mean = field_value.sum / field_value.count
-                    variance = (field_value.square_sum / field_value.count) - np.square(
-                        field_value.mean
-                    )
-                    if (isinstance(variance, np.ndarray) and np.all(variance >= 0)) or (
-                        isinstance(variance, float) and variance >= 0
-                    ):
-                        field_value.std = np.sqrt(variance)
-                    else:
-                        logger.error(
-                            f"Field {field_name} variance is negative: {variance}"
-                            + f" for episode {df_episode_to_delete['episode_index'].iloc[0]}"
-                        )
-                else:
-                    logger.error(
-                        f"Field {field_name} count is 0. Cannot compute mean and std for episode {df_episode_to_delete['episode_index'].iloc[0]}"
-                    )
-
-    def get_total_frames(self, meta_folder_path: str) -> int:
-        """
-        Return the total number of frames in the dataset
-        """
-        info_path = os.path.join(meta_folder_path, "info.json")
-        with open(info_path, "r", encoding=DEFAULT_FILE_ENCODING) as f:
-            info_dict = json.load(f)
-        return info_dict.get("total_frames", 0)
-
-    def get_images_shapes(self, meta_folder_path: str, camera_key: str) -> List[int]:
-        """
-        Return the tuple (height, width, channel) of the images for a given camera key
-        """
-        info_path = os.path.join(meta_folder_path, "info.json")
-        with open(info_path, "r", encoding=DEFAULT_FILE_ENCODING) as f:
-            info_dict = json.load(f)
-        return info_dict["features"][camera_key]["shape"]
-
-    def _compute_count_sum_square_sum_item_from_mean_std(
-        self, stats_item: "Stats", stats_key: str, meta_folder_path: str
-    ):
-        """Helper function to compute sum and square_sum from mean, std, and count
-        meta_folder_path is used to compute the count from info.json
-        This is the number of frames or the number of frames times the dimension of images for videos
-        """
-        if stats_item.mean is None or stats_item.std is None:
-            raise ValueError(f"Mean and std are not computed for {stats_item}")
-
-        if (
-            stats_item.sum is None
-            or stats_item.square_sum is None
-            or stats_item.count == 0
-        ):
-            is_video = "image" in stats_key or "video" in stats_key
-            # Get the number of frames from info.json
-            count = (
-                self.get_total_frames(meta_folder_path)
-                * self.get_images_shapes(
-                    meta_folder_path=meta_folder_path, camera_key=stats_key
-                )[0]
-                * self.get_images_shapes(
-                    meta_folder_path=meta_folder_path, camera_key=stats_key
-                )[1]
-                if is_video
-                else self.get_total_frames(meta_folder_path),
-            )[0]
-            if is_video:
-                logger.debug(f"Mean shape for {stats_key}: {stats_item.mean.shape}")
-                logger.debug(f"Count for {stats_key}: {count}")
-
-            mean = stats_item.mean
-            std = stats_item.std
-
-            stats_item.count = count
-            logger.debug(f"Count for {stats_key}: {count}")
-            sum_array = mean * count
-            square_sum_array = (std**2 + mean**2) * count
-
-            stats_item.sum = sum_array
-            stats_item.square_sum = square_sum_array
-            if is_video:
-                logger.debug(
-                    f"Mean shape for {stats_key} after: {stats_item.mean.shape}"
-                )
-
-    def compute_count_square_sum_framecount_from_mean_std(self, meta_folder_path: str):
-        """
-        Compute the sum and square sum from the mean and std.
-        This is useful when we want to update the stats after repairing a dataset.
-        """
-        # Process all stats fields
-        for stats_key, stats_item in self.__dict__.items():
-            if stats_key != "observation_images":
-                # Process regular stats items
-                try:
-                    self._compute_count_sum_square_sum_item_from_mean_std(
-                        stats_item=stats_item,
-                        stats_key=stats_key,
-                        meta_folder_path=meta_folder_path,
-                    )
-                except ValueError as e:
-                    raise ValueError(f"{e} for {stats_key}")
-            else:
-                # Process observation_images items
-                for camera_key, video_stats_item in stats_item.items():
-                    try:
-                        self._compute_count_sum_square_sum_item_from_mean_std(
-                            stats_item=video_stats_item,
-                            stats_key=camera_key,
-                            meta_folder_path=meta_folder_path,
-                        )
-                    except ValueError as e:
-                        raise ValueError(f"{e} for {camera_key}")
-
-    def _update_for_episode_removal_images_stats(
-        self,
-        folder_videos_path: str,
-        episode_to_delete_index: int,
-        meta_folder_path: str,
-    ) -> None:
-        """
-        Update the stats for images.
-
-        For every camera, we need to delete the episode_{episode_index:06d}.mp4 file.
-
-        We update the sum, square_sum, and count for each camera.
-
-        We do not update the min and the max here. It is always 0 and 1 by experience
-        """
-
-        self.compute_count_square_sum_framecount_from_mean_std(
-            meta_folder_path=meta_folder_path
-        )
-
-        cameras_folders = os.listdir(folder_videos_path)
-        # Only keep directories
-        cameras_folders = [
-            camera_name
-            for camera_name in cameras_folders
-            if os.path.isdir(os.path.join(folder_videos_path, camera_name))
-        ]
-        for camera_name in cameras_folders:
-            if "image" not in camera_name:
-                continue
-            # Create the path of the video episode_{episode_index:06d}.mp4
-            video_path = os.path.join(
-                folder_videos_path,
-                camera_name,  # eg: observation.images.main
-                f"episode_{episode_to_delete_index:06d}.mp4",
-            )
-            sum_array, square_sum_array, nb_pixel = (
-                compute_sum_squaresum_framecount_from_video(video_path)
-            )
-
-            sum_array = sum_array.astype(np.float32)
-            square_sum_array = square_sum_array.astype(np.float32)
-
-            # Update the stats_model for sum square_sum and count
-            self.observation_images[camera_name].sum = (
-                self.observation_images[camera_name].sum - sum_array
-            )
-            self.observation_images[camera_name].square_sum = (
-                self.observation_images[camera_name].square_sum - square_sum_array
-            )
-            self.observation_images[camera_name].count = (
-                self.observation_images[camera_name].count - nb_pixel
-            )
-            # Update the stats_model for mean and std
-            if (
-                self.observation_images[camera_name].sum is not None
-                and self.observation_images[camera_name].count
-            ):
-                mean_val = (
-                    np.array(self.observation_images[camera_name].sum)
-                    / self.observation_images[camera_name].count
-                )
-                self.observation_images[camera_name].mean = mean_val
-                self.observation_images[camera_name].square_sum = (
-                    self.observation_images[camera_name].square_sum
-                    - np.square(mean_val)
-                )
-
-    def _update_for_episode_removal_min_max(
-        self,
-        data_folder_path: str,
-        meta_folder_path: str,
-        episode_to_delete_index: int,
-    ) -> None:
-        """
-        Update the min and max in stats after removing an episode from the dataset.
-        Be sure to call this function after reindexing the data.
-        """
-        self.compute_count_square_sum_framecount_from_mean_std(
-            meta_folder_path=meta_folder_path
-        )
-
-        # Load all the other parquet files in one dataFrame
-        li_data_folder_filenames = [
-            file
-            for file in os.listdir(data_folder_path)
-            if file.endswith(".parquet")
-            and file != f"episode_{episode_to_delete_index:06d}.parquet"
-        ]
-        if len(li_data_folder_filenames) == 0:
-            return
-
-        # Load all episodes
-        all_episodes = [
-            pd.read_parquet(str(os.path.join(data_folder_path, file)))
-            for file in li_data_folder_filenames
-        ]
-
-        # Combine all episodes
-        all_episodes_df = pd.concat(all_episodes)
-
-        for field_name, field in StatsModel.model_fields.items():
-            # TODO task_index is not updated since we do not support multiple tasks
-            if field_name in ["task_index", "observation_images"]:
-                continue
-            logger.info(f"Updating field {field_name}")
-            # Get the field value from the instance
-            field_value = getattr(self, field_name)
-            # Convert observation_state to observation.state
-            field_name = (
-                "observation.state" if field_name == "observation_state" else field_name
-            )
-            # Update statistics
-            if field_name in all_episodes_df.keys():
-                (field_value.min, field_value.max) = get_field_min_max(
-                    all_episodes_df, field_name
-                )
-                # The value should be a numpy ndarray, even if it's a int or float
-                if not isinstance(field_value.min, np.ndarray):
-                    field_value.min = np.array([field_value.min])
-                if not isinstance(field_value.max, np.ndarray):
-                    field_value.max = np.array([field_value.max])
-
-    def update_for_episode_removal(self, data_folder_path: str) -> None:
-        # TODO: Handle everything in one function
-        pass
-
-    def update_for_video_key_removal(
-        self,
-        video_keys_to_delete: List[str],
-        meta_folder_path: str,
-        stats_file_name: str = "episodes_stats.jsonl",
-    ) -> None:
-        """
-        Update the stats for given video keys to delete.
-        No need to recompute as we are just removing a column from the stats.jsonl file.
-        """
-        # For each line of the stats.jsonl file, we need to delete the columns corresponding to the video keys to delete
-        with (
-            open(
-                f"{meta_folder_path}/{stats_file_name}",
-                "r",
-                encoding=DEFAULT_FILE_ENCODING,
-            ) as f,
-            tempfile.NamedTemporaryFile(
-                "w", delete=False, encoding=DEFAULT_FILE_ENCODING
-            ) as temp,
-        ):
-            # Process each line
-            for line in f:
-                # Parse the JSON object from the line
-                stats_dict = json.loads(line)
-                if "stats" in stats_dict:
-                    for video_key in video_keys_to_delete:
-                        stats_dict["stats"].pop(video_key, None)
-                else:
-                    raise ValueError(
-                        f"stats_dict does not contain a stats key: {stats_dict}"
-                    )
-                temp.write(json.dumps(stats_dict) + "\n")
-
-        # Replace the original file with the temporary file
-        shutil.move(temp.name, f"{meta_folder_path}/{stats_file_name}")
-
-        logger.debug(
-            f"Stats.jsonl file updated for video keys to delete: {video_keys_to_delete}"
-        )
-
-
-class EpisodesStatsFeatutes(BaseModel):
-    """
-    Features for each line of the episodes_stats.jsonl file.
-    """
-
-    episode_index: int = 0
-    stats: StatsModel = Field(default_factory=StatsModel)
-
-    def to_json(self) -> str:
-        """
-        Save the features as a json string.
-        """
-        # Use the aliases in StatsModel
-        model_dict: dict[str, dict] = self.stats.model_dump(
-            by_alias=True, warnings=False
-        )
-
-        for key, value in model_dict["observation.images"].items():
-            model_dict[key] = value
-        model_dict.pop("observation.images")
-
-        # Convert count to a list and remove sum and square_sum for compatibility
-        for key, value in model_dict.items():
-            if isinstance(value["count"], int):
-                value["count"] = [value["count"]]
-            if "sum" in value.keys():
-                value.pop("sum")
-            if "square_sum" in value.keys():
-                value.pop("square_sum")
-
-        # Add the episode index
-        result_dict = {"episode_index": self.episode_index, "stats": model_dict}
-
-        # Convert to JSON string
-        return json.dumps(result_dict)
-
-
-class EpisodesStatsModel(BaseModel):
-    """
-    Creates the structure of the episodes_stats.jsonl file.
-    """
-
-    episodes_stats: List[EpisodesStatsFeatutes] = Field(default_factory=list)
-
-    def update(self, step: Step, episode_index: int, current_step_index: int) -> None:
-        """
-        Updates the episodes_stats with the given step.
-        """
-        # Check if the episode index already exists
-        if (
-            self.episodes_stats != []
-            and self.episodes_stats[-1].episode_index == episode_index
-        ):
-            # Update the stats for the last episode
-            self.episodes_stats[-1].stats.update(
-                step=step,
-                episode_index=episode_index,
-                current_step_index=current_step_index,
-            )
-            return
-
-        # If the episode index does not exist, create a new entry
-        new_episode_stats = EpisodesStatsFeatutes(
-            episode_index=episode_index,
-            stats=StatsModel(),
-        )
-        new_episode_stats.stats.update(
-            step=step,
-            episode_index=episode_index,
-            current_step_index=current_step_index,
-        )
-        self.episodes_stats.append(new_episode_stats)
-
-    def to_jsonl(self, meta_folder_path: str) -> None:
-        """
-        Write the episodes_stats.jsonl file in the meta folder path.
-        """
-        with open(
-            f"{meta_folder_path}/episodes_stats.jsonl",
-            "w",
-            encoding=DEFAULT_FILE_ENCODING,
-        ) as f:
-            for episode_stats in self.episodes_stats:
-                f.write(episode_stats.to_json() + "\n")
-
-    @classmethod
-    def from_jsonl(cls, meta_folder_path: str) -> "EpisodesStatsModel":
-        """
-        Read the episodes_stats.jsonl file in the meta folder path.
-        If the file does not exist, return an empty EpisodeStatsModel.
-        """
-        if (
-            not os.path.exists(f"{meta_folder_path}/episodes_stats.jsonl")
-            or os.stat(f"{meta_folder_path}/episodes_stats.jsonl").st_size == 0
-        ):
-            return EpisodesStatsModel()
-
-        with open(
-            f"{meta_folder_path}/episodes_stats.jsonl",
-            "r",
-            encoding=DEFAULT_FILE_ENCODING,
-        ) as f:
-            _episodes_stats_dict: dict[int, EpisodesStatsFeatutes] = {}
-            for line in f:
-                parsed_line: dict = json.loads(line)
-
-                episodes_stats_feature = EpisodesStatsFeatutes.model_validate(
-                    parsed_line
-                )
-                # We need to parse the observation_images properly when loading the jsonl file
-                observation_images = {}
-
-                for key in list(parsed_line["stats"].keys()):
-                    if "image" in key:
-                        observation_images[key] = parsed_line["stats"].pop(key)
-
-                episodes_stats_feature.stats.observation_images = observation_images
-
-                _episodes_stats_dict[episodes_stats_feature.episode_index] = (
-                    episodes_stats_feature
-                )
-
-        _episodes_stats_dict = dict(
-            sorted(_episodes_stats_dict.items(), key=lambda x: x[0])
-        )
-
-        episodes_stats_model = EpisodesStatsModel(
-            episodes_stats=list(_episodes_stats_dict.values())
-        )
-
-        return episodes_stats_model
-
-    def save(self, meta_folder_path: str) -> None:
-        """
-        Save the episodes_stats to the meta folder path.
-        Also computes the final mean and std for the Stats objects.
-        """
-        for episode_stats in self.episodes_stats:
-            for field_key, field_value in episode_stats.stats.__dict__.items():
-                # if field is a Stats object, call .compute_from_rolling() to get the final mean and std
-                if isinstance(field_value, Stats):
-                    field_value.compute_from_rolling()
-
-                # Special case for images
-                if isinstance(field_value, dict) and field_key == "observation_images":
-                    for key, value in field_value.items():
-                        try:
-                            if isinstance(value, Stats):
-                                value.compute_from_rolling_images()
-                        except ValueError as e:
-                            logger.error(f"Error computing mean and std for {key}: {e}")
-
-        self.to_jsonl(meta_folder_path)
-
-    def update_for_episode_removal(
-        self, episode_to_delete_index: int, old_index_to_new_index: Dict[int, int]
-    ) -> None:
-        """
-        Update the episodes_stats model before removing an episode from the dataset.
-        We remove the line corresponding to the episode index.
-        """
-        self.episodes_stats = [
-            episode_stats
-            for episode_stats in self.episodes_stats
-            if episode_stats.episode_index != episode_to_delete_index
-        ]
-
-        # Reindex the episodes
-        if not old_index_to_new_index:
-            for episode_stats in self.episodes_stats:
-                if episode_stats.episode_index > episode_to_delete_index:
-                    episode_stats.episode_index -= 1
-
-        else:
-            current_max_index = max(old_index_to_new_index.keys()) + 1
-            for episode_stats in self.episodes_stats:
-                if episode_stats.episode_index == episode_to_delete_index:
-                    pass
-                if episode_stats.episode_index in old_index_to_new_index.keys():
-                    episode_stats.episode_index = old_index_to_new_index[
-                        episode_stats.episode_index
-                    ]
-                else:
-                    episode_stats.episode_index = current_max_index
-                    current_max_index += 1
-                    old_index_to_new_index[episode_stats.episode_index] = (
-                        current_max_index
-                    )
-
-    def merge_with(
-        self, second_stats_model: "EpisodesStatsModel", meta_folder_path: str
-    ) -> None:
-        """
-        Merges an existing episodes stats model with another one.
-        This is intended to be used when merging files for two so-100 together.
-        """
-        number_of_episodes_in_first_model = len(self.episodes_stats)
-
-        # Update the episode_index for the second stats model
-        for episode_stats in second_stats_model.episodes_stats:
-            episode_stats.episode_index += number_of_episodes_in_first_model
-
-        # Add the second stats model to the first one
-        self.episodes_stats += second_stats_model.episodes_stats
-
-        # Sort the episodes by episode index
-        self.episodes_stats = sorted(self.episodes_stats, key=lambda x: x.episode_index)
-
-        # Save the merged model
-        self.save(meta_folder_path)
-
-    def split(self, split_ratio: float):
-        """
-        Splits the episodes stats model into two parts.
-        The first part contains the first split_ratio * len(episodes_stats) episodes.
-        The second part contains the rest of the episodes.
-        """
-        split_index = int(len(self.episodes_stats) * split_ratio)
-        first_part = EpisodesStatsModel(
-            episodes_stats=self.episodes_stats[:split_index]
-        )
-        second_part = EpisodesStatsModel(
-            episodes_stats=self.episodes_stats[split_index:]
-        )
-
-        # Reindex the second part
-        for episode_stats in second_part.episodes_stats:
-            episode_stats.episode_index -= len(first_part.episodes_stats)
-
-        return first_part, second_part
-
-    def shuffle(self, permutation: List[int] | np.ndarray) -> None:
-        """
-        Shuffles the episodes stats model according to the given permutation.
-        The permutation is a list of indices that specifies the new order of the episodes.
-        """
-        if len(permutation) != len(self.episodes_stats):
-            raise ValueError("Permutation length must match the number of episodes.")
-
-        self.episodes_stats = [self.episodes_stats[i] for i in permutation]
-        # Update episode_index
-        for new_index, episode_stats in enumerate(self.episodes_stats):
-            episode_stats.episode_index = new_index
-
-
-class FeatureDetails(BaseModel):
-    dtype: Literal["video", "int64", "float32", "str", "bool"]
-    shape: List[int]
-    names: List[str] | None
-
-
-class VideoInfo(BaseModel):
-    """
-    Information about the video
-    """
-
-    video_fps: int = Field(
-        default=10,
-        serialization_alias="video.fps",
-        validation_alias=AliasChoices("video.fps", "video_fps"),
-    )
-    video_codec: VideoCodecs = Field(
-        serialization_alias="video.codec",
-        validation_alias=AliasChoices("video.codec", "video_codec"),
-    )
-
-    video_pix_fmt: str = Field(
-        default="yuv420p",
-        serialization_alias="video.pix_fmt",
-        validation_alias=AliasChoices("video.pix_fmt", "video_pix_fmt"),
-    )
-    video_is_depth_map: bool = Field(
-        default=False,
-        serialization_alias="video.is_depth_map",
-        validation_alias=AliasChoices("video.is_depth_map", "video_is_depth_map"),
-    )
-    has_audio: bool = False
-
-
-class VideoFeatureDetails(FeatureDetails):
-    dtype: Literal["video"] = "video"
-    info: VideoInfo = Field(validation_alias=AliasChoices("video_info", "info"))
-
-
-class InfoFeatures(BaseModel):
-    action: FeatureDetails
-    observation_state: FeatureDetails = Field(
-        serialization_alias="observation.state",
-        validation_alias=AliasChoices("observation.state", "observation_state"),
-    )
-
-    timestamp: FeatureDetails = Field(
-        default_factory=lambda: FeatureDetails(dtype="float32", shape=[1], names=None)
-    )
-    episode_index: FeatureDetails = Field(
-        default_factory=lambda: FeatureDetails(dtype="int64", shape=[1], names=None)
-    )
-    frame_index: FeatureDetails = Field(
-        default_factory=lambda: FeatureDetails(dtype="int64", shape=[1], names=None)
-    )
-    task_index: FeatureDetails = Field(
-        default_factory=lambda: FeatureDetails(dtype="int64", shape=[1], names=None)
-    )
-    index: FeatureDetails = Field(
-        default_factory=lambda: FeatureDetails(dtype="int64", shape=[1], names=None)
-    )
-    # Camera images
-    observation_images: Dict[str, VideoFeatureDetails] = Field(
-        default_factory=dict,
-        serialization_alias="observation.images",
-        validation_alias=AliasChoices(
-            "observation.image",
-            "observation.images",
-            "observation_image",
-            "observation_images",
-        ),
-    )
-
-    # Optional fields (RL)
-    next_done: FeatureDetails | None = Field(
-        default=None,
-        serialization_alias="next.done",
-        validation_alias=AliasChoices("next.done", "next_done"),
-    )
-    next_success: FeatureDetails | None = Field(
-        default=None,
-        serialization_alias="next.success",
-        validation_alias=AliasChoices("next.success", "next_success"),
-    )
-    next_reward: FeatureDetails | None = Field(
-        default=None,
-        serialization_alias="next.reward",
-        validation_alias=AliasChoices("next.reward", "next_reward"),
-    )
-    observation_environment_state: FeatureDetails | None = Field(
-        default=None,
-        serialization_alias="observation.environment_state",
-        validation_alias=AliasChoices(
-            "observation.environment_state", "observation_environment_state"
-        ),
-    )
-
-    def to_dict(self) -> dict:
-        """
-        Convert the InfoFeatures to a dictionary.
-        This transforms observation_images and observation_state to the correct format.
-        """
-        model_dict = self.model_dump(by_alias=True)
-
-        if self.observation_images is not None:
-            for key, value in self.observation_images.items():
-                model_dict[key] = value.model_dump(by_alias=True)
-
-        model_dict.pop("observation.images")
-
-        # Filter all None values
-        model_dict = {
-            key: value
-            for key, value in model_dict.items()
-            if value is not None and value != {}
-        }
-
-        return model_dict
-
-
-class BaseRobotInfo(BaseModel):
-    robot_type: str
-    action: FeatureDetails
-    observation_state: FeatureDetails = Field(
-        serialization_alias="observation.state",
-        validation_alias=AliasChoices("observation.state", "observation_state"),
-    )
-
-    def merge_base_robot_info(
-        self, base_robot_info: "BaseRobotInfo"
-    ) -> "BaseRobotInfo":
-        """
-        Merges an existing base robot info with another one.
-        This is intended to be used when merging files for two so-100 together.
-        """
-        if (
-            self.action.names is None
-            or self.observation_state.names is None
-            or base_robot_info.action.names is None
-            or base_robot_info.observation_state.names is None
-        ):
-            raise ValueError(
-                "The names field in the action and observation_state must be set."
-            )
-        self.robot_type += f", {base_robot_info.robot_type}"
-
-        self.action.shape[0] += base_robot_info.action.shape[0]
-        self.action.names += [
-            name + "_secondary" for name in base_robot_info.action.names
-        ]
-
-        self.observation_state.shape[0] += base_robot_info.observation_state.shape[0]
-        self.observation_state.names = self.observation_state.names + [
-            name + "_secondary" for name in base_robot_info.observation_state.names
-        ]
-
-        return self
-
-
-class InfoModel(BaseModel):
-    """
-    Data model util to create meta/info.jsonl file.
-    """
-
-    robot_type: str
-
-    codebase_version: str = "v2.1"
-    total_episodes: int = 0
-    total_frames: int = 0
-    total_tasks: int = 1  # By default, there is 1 task: "None"
-    total_videos: int = 0
-    total_chunks: int = 1
-    chunks_size: int = 1000
-    fps: int = 10
-    splits: Dict[str, str] = Field(default_factory=lambda: {"train": "0:0"})
-    data_path: str = (
-        "data/chunk-{episode_chunk:03d}/episode_{episode_index:06d}.parquet"
-    )
-    video_path: str = (
-        "videos/chunk-{episode_chunk:03d}/{video_key}/episode_{episode_index:06d}.mp4"
-    )
-    features: InfoFeatures
-
-    @classmethod
-    def from_robots(cls, robots: List[BaseRobot], **data) -> "InfoModel":
-        """
-        From a robot configuration, create the appropriate InfoModel.
-        This is because it depends on the number of joints etc.
-        """
-        robot_info = robots[0].get_info_for_dataset()
-        if len(robots) > 1:
-            for robot in robots[1:]:
-                new_info = robot.get_info_for_dataset()
-                robot_info = robot_info.merge_base_robot_info(new_info)
-
-        features = InfoFeatures(
-            action=robot_info.action,
-            observation_state=robot_info.observation_state,
-        )
-        return cls(
-            **data,
-            features=features,
-            robot_type=robot_info.robot_type,
-        )
-
-    def to_dict(self):
-        """
-        Convert the InfoModel to a dictionary. This is different from
-        model_dump() as it transforms the features to the correct format.
-        """
-        model_dict = self.model_dump(by_alias=True)
-        model_dict["features"] = self.features.to_dict()
-        return model_dict
-
-    @classmethod
-    def from_json(
-        cls,
-        meta_folder_path: str,
-        fps: int | None = None,
-        codec: VideoCodecs | None = None,
-        robots: List[BaseRobot] | None = None,
-        target_size: tuple[int, int] | None = None,
-        secondary_camera_key_names: List[str] | None = None,
-        format: Literal["lerobot_v2", "lerobot_v2.1"] = "lerobot_v2.1",
-    ) -> "InfoModel":
-        """
-        Read the info.json file in the meta folder path.
-        If the file does not exist, try to create the InfoModel from the provided data.
-
-        raise ValueError if the file does not exist and no data is provided to create the InfoModel.
-        """
-        # Check if the file existes.
-        if (
-            not os.path.exists(f"{meta_folder_path}/info.json")
-            or os.stat(f"{meta_folder_path}/info.json").st_size == 0
-        ):
-            if robots is None:
-                raise ValueError(
-                    "No info.json file found and no robot provided to create the InfoModel"
-                )
-            if codec is None:
-                raise ValueError("No codec provided to create the InfoModel")
-            if fps is None:
-                raise ValueError("No fps provided to create the InfoModel")
-            if target_size is None:
-                raise ValueError("No target_size provided to create the InfoModel")
-            if secondary_camera_key_names is None:
-                raise ValueError(
-                    "No secondary_camera_ids provided to create the InfoModel"
-                )
-
-            info_model = cls.from_robots(robots)
-            video_shape = [target_size[1], target_size[0], 3]
-            video_info = VideoInfo(video_codec=codec, video_fps=fps)
-
-            info_model.fps = fps
-
-            info_model.features.observation_images["observation.images.main"] = (
-                VideoFeatureDetails(
-                    shape=video_shape,
-                    names=["height", "width", "channel"],
-                    info=video_info,
-                )
-            )
-
-            # Add secondary cameras
-            for secondary_camera_key_name in secondary_camera_key_names:
-                info_model.features.observation_images[secondary_camera_key_name] = (
-                    VideoFeatureDetails(
-                        shape=video_shape,
-                        names=["height", "width", "channel"],
-                        info=video_info,
-                    )
-                )
-
-            info_model.codebase_version = "v2.1" if format == "lerobot_v2.1" else "v2.0"
-
-            return info_model
-
-        with open(
-            f"{meta_folder_path}/info.json", "r", encoding=DEFAULT_FILE_ENCODING
-        ) as f:
-            info_model_dict = json.load(f)
-
-        info_model_dict["features"]["observation_state"] = info_model_dict[
-            "features"
-        ].pop("observation.state")
-        observation_images = {}
-        keys_to_remove = []
-        for key, value in info_model_dict["features"].items():
-            if "observation.image" in key:
-                observation_images[key] = value
-                keys_to_remove.append(key)
-        for key in keys_to_remove:
-            del info_model_dict["features"][key]
-        info_model_dict["features"]["observation_images"] = observation_images
-        infos = cls.model_validate(info_model_dict)
-        return infos
-
-    @classmethod
-    def from_multidataset(
-        cls,
-        robot_type: str,
-        nb_cameras: int,
-        fps: int,
-        nb_motors: int,
-        chunks_size: int,
-        resize_video: Tuple[int, int],
-        # li_datasets is a list of LeRobotDatasets
-        # We dont type it as List[LeRobotDataset] to avoid importing LeRobotDataset
-        li_datasets: list,
-    ) -> "InfoModel":
-        """Create an InfoModel from multiple datasets information."""
-
-        # Create the action and observation_state FeatureDetails
-        action_details = FeatureDetails(
-            dtype="float32",
-            shape=[nb_motors],
-            names=[f"motor_{i + 1}" for i in range(nb_motors)],
-        )
-
-        observation_state_details = FeatureDetails(
-            dtype="float32",
-            shape=[nb_motors],
-            names=[f"motor_{i + 1}" for i in range(nb_motors)],
-        )
-
-        # Create the observation_images dictionary
-        observation_images = {}
-        for i in range(nb_cameras):
-            camera_key = (
-                f"observation.images.{'main' if i == 0 else f'secondary_{i - 1}'}"
-            )
-            observation_images[camera_key] = VideoFeatureDetails(
-                shape=[resize_video[1], resize_video[0], 3],
-                names=["height", "width", "channel"],
-                info=VideoInfo(
-                    video_fps=fps,
-                    video_codec="mp4v",
-                    video_pix_fmt="yuv420p",
-                    video_is_depth_map=False,
-                    has_audio=False,
-                ),
-            )
-
-        # Create InfoFeatures object
-        features = InfoFeatures(
-            action=action_details,
-            observation_state=observation_state_details,
-            observation_images=observation_images,
-        )
-
-        # Create the base InfoModel
-        info_model = cls(
-            robot_type=robot_type,
-            codebase_version="v2.0",
-            total_episodes=0,
-            total_frames=0,
-            total_tasks=1,
-            total_videos=0,
-            total_chunks=1,
-            chunks_size=chunks_size,
-            fps=fps,
-            features=features,
-        )
-
-        # Update with dataset information if provided
-        if li_datasets:
-            # Calculate totals from all datasets
-            for dataset in li_datasets:
-                info = dataset.meta.info
-                info_model.total_frames += info.get("total_frames", 0)
-                info_model.total_videos += info.get("total_videos", 0)
-                info_model.total_episodes += info.get("total_episodes", 0)
-
-            info_model.splits = {"train": f"0:{info_model.total_episodes}"}
-            info_model.total_chunks = info_model.total_episodes // chunks_size
-
-            # Count unique tasks
-            unique_tasks = set()
-            for dataset in li_datasets:
-                unique_tasks.update(dataset.meta.task_to_task_index.keys())
-
-            info_model.total_tasks = len(unique_tasks)
-
-        return info_model
-
-    def to_json(self, meta_folder_path: str) -> None:
-        """
-        Write the info.json file in the meta folder path.
-        """
-        with open(
-            f"{meta_folder_path}/info.json", "w", encoding=DEFAULT_FILE_ENCODING
-        ) as f:
-            f.write(json.dumps(self.to_dict(), indent=4))
-
-    def update(self, episode: Episode) -> None:
-        """
-        Update the info given a new recorded Episode.
-        """
-        # Read the number of total episodes and videos based on the number of files
-        # in the data folder
-
-        nb_episodes = len(
-            [
-                file
-                for file in os.listdir(episode.episodes_path)
-                if file.endswith(".parquet")
-            ]
-        )
-
-        self.total_episodes = nb_episodes
-        self.total_frames += len(episode.steps)
-        # Count the number of videos in every subfolder
-        video_path = os.path.join(episode.dataset_path, "videos", "chunk-000")
-        total_videos = 0
-        for camera_name in os.listdir(video_path):
-            # Count the number of videos in the subfolder
-            if "image" not in camera_name:
-                continue
-            total_videos += len(
-                [
-                    file
-                    for file in os.listdir(os.path.join(video_path, camera_name))
-                    if file.endswith(".mp4")
-                ]
-            )
-
-        self.total_videos = total_videos
-        self.splits = {"train": f"0:{self.total_episodes}"}
-
-        # Handle task index
-        task_index = episode.metadata.get("task_index", 0)
-        if task_index >= self.total_tasks:
-            self.total_tasks = task_index + 1
-
-        # TODO: Implement support for multiple chunks
-
-    def save(
-        self,
-        meta_folder_path: str,
-    ) -> None:
-        """
-        Save the info to the meta folder path.
-        """
-        self.to_json(meta_folder_path)
-
-    def update_for_episode_removal(self, df_episode_to_delete: pd.DataFrame) -> None:
-        """
-        Update the info before removing an episode from the dataset.
-        """
-        if df_episode_to_delete.empty:
-            return
-
-        # Read from the data folder
-        self.total_episodes -= 1
-        self.total_frames -= len(df_episode_to_delete)
-        self.total_videos -= len(self.features.observation_images.keys())
-        self.splits = {"train": f"0:{self.total_episodes}"}
-        # TODO(adle): Implement support for multi tasks in dataset
-        # self.total_tasks -= ...
-
-    def merge_with(
-        self,
-        second_info_model: "InfoModel",
-        meta_folder_to_save_to: str,
-        new_nb_tasks: int,
-    ) -> None:
-        """
-        Will merge the info.json file with another one and save it to the new meta folder.
-        """
-        # Merge the info model
-        self.total_episodes += second_info_model.total_episodes
-        self.total_frames += second_info_model.total_frames
-        self.total_videos += second_info_model.total_videos
-        self.total_tasks = new_nb_tasks
-        self.splits = {"train": f"0:{self.total_episodes}"}
-
-        # Save the info.json file
-        self.to_json(meta_folder_path=meta_folder_to_save_to)
-
-    def update_for_video_removal(
-        self, video_keys_to_delete: List[str], meta_folder_to_save_to: str
-    ) -> None:
-        """
-        Update the info when removing a video from the dataset.
-
-        full_video_keys are of the form "observation.images.{video_key}"
-
-        Need to update:
-        - total_frames
-        - total_videos
-
-        Need to delete:
-        - features.{video_key}
-
-        Will save the info.json file to the meta_folder_to_save_to folder.
-        """
-
-        # Get the current number of video keys before deleting
-        nb_video_keys_before_deletion = len(self.features.observation_images.keys())
-
-        # We keep the number of total frames constant
-
-        self.total_videos -= self.total_episodes * len(video_keys_to_delete)
-
-        print(
-            f"self.features.observation_images: {self.features.observation_images.keys()}"
-        )
-
-        # Remove the video from the folder
-        for video_key in video_keys_to_delete:
-            # Check if it starts with observation.images.
-            if video_key.startswith("observation.images."):
-                del self.features.observation_images[video_key]
-            else:
-                del self.features.observation_images[f"observation.images.{video_key}"]
-
-        # Save the info.json file
-        self.to_json(meta_folder_path=meta_folder_to_save_to)
-
-
-class TasksFeatures(BaseModel):
-    """
-    Features of the lines in tasks.jsonl.
-    """
-
-    task_index: int
-    task: str = "None"
-
-
-class TasksModel(BaseModel):
-    """
-    Data model util to create meta/tasks.jsonl file.
-    """
-
-    tasks: List[TasksFeatures]
-    _initial_nb_total_tasks: int = 0
-
-    @classmethod
-    def from_jsonl(cls, meta_folder_path: str) -> "TasksModel":
-        """
-        Read the tasks.jsonl file in the meta folder path.
-        """
-        if not os.path.exists(f"{meta_folder_path}/tasks.jsonl"):
-            return cls(tasks=[])
-
-        with open(
-            f"{meta_folder_path}/tasks.jsonl", "r", encoding=DEFAULT_FILE_ENCODING
-        ) as f:
-            tasks = []
-            for line in f:
-                tasks.append(TasksFeatures(**json.loads(line)))
-
-        tasks_model = cls(tasks=tasks)
-        # Do it after model init, otherwise pydantic ignores the value of _original_nb_total_tasks
-        tasks_model._initial_nb_total_tasks = len(tasks)
-        return tasks_model
-
-    @classmethod
-    def from_li_tasks(cls, li_tasks: List[str]) -> "TasksModel":
-        """Create a TasksModel from a list of tasks."""
-        # Ensure that the tasks are unique
-        li_tasks = list(set(li_tasks))
-        tasks = [
-            TasksFeatures(task_index=i, task=task) for i, task in enumerate(li_tasks)
-        ]
-        return cls(tasks=tasks, _initial_nb_total_tasks=len(tasks))
-
-    def to_jsonl(
-        self,
-        meta_folder_path: str,
-        save_mode: Literal["append", "overwrite"] = "overwrite",
-    ) -> None:
-        """
-        Write the tasks.jsonl file in the meta folder path.
-        """
-
-        if save_mode == "overwrite":
-            with open(f"{meta_folder_path}/tasks.jsonl", "w") as f:
-                for task in self.tasks:
-                    f.write(task.model_dump_json() + "\n")
-        elif save_mode == "append":
-            with open(
-                f"{meta_folder_path}/tasks.jsonl", "a", encoding=DEFAULT_FILE_ENCODING
-            ) as f:
-                # Only append the new tasks to the file
-                for task in self.tasks[self._initial_nb_total_tasks :]:
-                    f.write(task.model_dump_json() + "\n")
-
-    def update(self, step: Step) -> None:
-        """
-        Updates the tasks with the given step.
-        """
-        # Add the task only if it is not in the tasks already
-        if str(step.observation.language_instruction) not in [
-            task.task for task in self.tasks
-        ]:
-            logger.info(
-                f"Adding task: {step.observation.language_instruction} to {[task.task for task in self.tasks]}"
-            )
-            self.tasks.append(
-                TasksFeatures(
-                    task_index=len(self.tasks),
-                    task=str(step.observation.language_instruction),
-                )
-            )
-
-    def update_for_episode_removal(
-        self, df_episode_to_delete: pd.DataFrame, data_folder_full_path=str
-    ) -> None:
-        """
-        Update the tasks when removing an episode from the dataset.
-        We count the number of occurences of task_index in the dataset.
-        If the episode is the only one with this task_index, we remove it from the tasks.jsonl file.
-        """
-        if df_episode_to_delete.empty:
-            return
-
-        # For each file in the data folder get the task indexes (unique)
-        task_indexes: List[int] = []
-        for file in os.listdir(data_folder_full_path):
-            if file.endswith(".parquet"):
-                df = pd.read_parquet(f"{data_folder_full_path}/{file}")
-                task_indexes.extend(df["task_index"].unique())
-
-        for task_index in df_episode_to_delete["task_index"].unique():
-            task_index = int(task_index)
-            # delete the line in tasks.jsonl if and only if the task index in this episode is the only one in the dataset
-            if task_indexes.count(task_index) == 1:
-                self.tasks = [
-                    task for task in self.tasks if task.task_index != task_index
-                ]
-
-    def save(self, meta_folder_path: str) -> None:
-        """
-        Save the episodes to the meta folder path.
-        """
-        self.to_jsonl(meta_folder_path)
-
-    def merge_with(
-        self, second_task_model: "TasksModel", meta_folder_to_save_to: str
-    ) -> tuple[dict[int, int], int]:
-        """
-        Will merge the tasks.jsonl file with another one and save it to the new meta folder.
-        Returns a task mapping of the old task index to the new one.
-        """
-        # Create a mapping of the old task index to the new one
-        old_index_to_new_index: Dict[int, int] = {}
-
-        for i, task_model in enumerate(second_task_model.tasks):
-            # Check if the task is already in the first task model
-            if task_model.task not in [t.task for t in self.tasks]:
-                # If not, add it to the first task model
-                old_index_to_new_index[task_model.task_index] = len(self.tasks)
-                self.tasks.append(
-                    TasksFeatures(task_index=len(self.tasks), task=task_model.task)
-                )
-            else:
-                # If it is, update the mapping
-                old_index_to_new_index[task_model.task_index] = [
-                    t.task for t in self.tasks
-                ].index(task_model.task)
-
-        new_number_of_tasks = len(self.tasks)
-
-        # Save the tasks.jsonl file
-        self.to_jsonl(meta_folder_path=meta_folder_to_save_to, save_mode="overwrite")
-
-        return old_index_to_new_index, new_number_of_tasks
-
-    def split(self, split_ratio: float, initial_episodes_model: "EpisodesModel"):
-        """
-        Splits the tasks model into two parts.
-        The first part contains the first split_ratio * len(tasks) tasks.
-        The second part contains the rest of the tasks.
-        """
-        split_index = int(len(initial_episodes_model.episodes) * split_ratio)
-
-        first_tasks = TasksModel(tasks=[])
-        second_tasks = TasksModel(tasks=[])
-        mapping_old_to_new_index: dict[int, int] = {}
-
-        for episode in initial_episodes_model.episodes:
-            if episode.episode_index < split_index:
-                if episode.tasks[0] not in [
-                    first_tasks.tasks[i].task for i in range(len(first_tasks.tasks))
-                ]:
-                    first_tasks.tasks.append(
-                        TasksFeatures(
-                            task_index=len(first_tasks.tasks), task=episode.tasks[0]
-                        )
-                    )
-            else:
-                if episode.tasks[0] not in [
-                    second_tasks.tasks[i].task for i in range(len(second_tasks.tasks))
-                ]:
-                    second_tasks.tasks.append(
-                        TasksFeatures(
-                            task_index=len(second_tasks.tasks), task=episode.tasks[0]
-                        )
-                    )
-                    # Find the previous task index in the initial tasks model
-                    task_index = [
-                        task.task_index
-                        for task in self.tasks
-                        if task.task == episode.tasks[0]
-                    ]
-                    if task_index:
-                        mapping_old_to_new_index[task_index[0]] = len(
-                            mapping_old_to_new_index
-                        )
-                    else:
-                        raise ValueError(
-                            f"Task {episode.tasks[0]} not found in the initial tasks model"
-                        )
-
-        # Count the number of different tasks in the first part
-        nbr_tasks_first_part = len(first_tasks.tasks)
-        nbr_tasks_second_part = len(second_tasks.tasks)
-
-        return (
-            first_tasks,
-            second_tasks,
-            nbr_tasks_first_part,
-            nbr_tasks_second_part,
-            mapping_old_to_new_index,
-        )
-
-
-class EpisodesFeatures(BaseModel):
-    """
-    Features for each line of the episodes.jsonl file.
-    """
-
-    episode_index: int = 0
-    tasks: List[str] = []
-    length: int = 0
-
-    # Import tasks as a list of str if it is a str
-    @field_validator("tasks", mode="before")
-    def validate_tasks(cls, v):
-        if isinstance(v, str):
-            return [v]
-        elif isinstance(v, list):
-            return v
-        else:
-            raise ValueError("tasks must be a list of strings or a single string")
-
-
-class EpisodesModel(BaseModel):
-    """
-    Follow the structure of the episodes.jsonl file.
-    """
-
-    episodes: List[EpisodesFeatures] = Field(default_factory=list)
-    _episodes_features: Dict[int, EpisodesFeatures] | None = None
-    _original_nb_total_episodes: int = 0
-
-    def update(self, step: Step, episode_index: int) -> None:
-        """
-        Updates the episodes with the given episode.
-        episode_index is the index of the episode of the current step.
-        """
-        # If episode_index is not in the episodes, add it
-
-        if self._episodes_features is None:
-            self._episodes_features = {
-                episode.episode_index: episode for episode in self.episodes
-            }
-
-        episode = self._episodes_features.get(episode_index)
-
-        if episode is not None:
-            # Increase the nb frames counter
-            episode.length += 1
-            # Add the language instruction if it's a new one
-            if str(step.observation.language_instruction) not in episode.tasks:
-                episode.tasks.append(str(step.observation.language_instruction))
-        else:
-            # Create a new episode
-            new_episode = EpisodesFeatures(
-                episode_index=episode_index,
-                tasks=[str(step.observation.language_instruction)],
-                length=1,
-            )
-            self.episodes.append(new_episode)
-            self._episodes_features[episode_index] = new_episode
-
-    def to_jsonl(
-        self, meta_folder_path: str, save_mode: Literal["append", "overwrite"]
-    ) -> None:
-        """
-        Write the episodes.jsonl file in the meta folder path.
-        """
-        if save_mode == "append":
-            with open(f"{meta_folder_path}/episodes.jsonl", "a") as f:
-                for episode in self.episodes[self._original_nb_total_episodes :]:
-                    f.write(episode.model_dump_json() + "\n")
-        elif save_mode == "overwrite":
-            if self._episodes_features is None:
-                self._episodes_features = {
-                    episode.episode_index: episode for episode in self.episodes
-                }
-
-            with open(f"{meta_folder_path}/episodes.jsonl", "w") as f:
-                for episode in self._episodes_features.values():
-                    f.write(episode.model_dump_json() + "\n")
-        else:
-            raise ValueError("save_mode must be 'append' or 'overwrite'")
-
-    @classmethod
-    def from_jsonl(
-        cls, meta_folder_path: str, format: Literal["lerobot_v2", "lerobot_v2.1"]
-    ) -> "EpisodesModel":
-        """
-        Read the episodes.jsonl file in the meta folder path.
-        """
-        if not os.path.exists(f"{meta_folder_path}/episodes.jsonl"):
-            return EpisodesModel()
-
-        with open(
-            f"{meta_folder_path}/episodes.jsonl", "r", encoding=DEFAULT_FILE_ENCODING
-        ) as f:
-            _episodes_features: dict[int, EpisodesFeatures] = {}
-            last_index = 0
-            missing_episodes = []
-            for line in f:
-                episodes_feature = EpisodesFeatures.model_validate_json(line)
-                _episodes_features[episodes_feature.episode_index] = episodes_feature
-                # If we skipped an index, check if the parquet file exists and if so recreate the episode
-                if episodes_feature.episode_index != last_index + 1:
-                    missing_indexes = [
-                        i
-                        for i in range(last_index + 1, episodes_feature.episode_index)
-                        if i not in _episodes_features
-                    ]
-                    logger.debug(f"Missing indexes: {missing_indexes}")
-                    # Dataset path is the parent folder of the meta folder
-                    data_folder_path = os.path.dirname(meta_folder_path)
-                    for i in missing_indexes:
-                        episode_path = os.path.join(
-                            data_folder_path,
-                            "data",
-                            "chunk-000",
-                            f"episode_{i:06d}.parquet",
-                        )
-                        if os.path.exists(episode_path):
-                            episode = Episode.from_parquet(episode_path, format=format)
-                            _episodes_features[i] = EpisodesFeatures(
-                                episode_index=i,
-                                tasks=[
-                                    str(
-                                        episode.steps[
-                                            0
-                                        ].observation.language_instruction
-                                    )
-                                ],
-                                length=len(episode.steps),
-                            )
-                            missing_episodes.append(i)
-                last_index = episodes_feature.episode_index
-
-        # Sort the _episodes_features by increasing episode_index
-        _episodes_features = dict(
-            sorted(_episodes_features.items(), key=lambda x: x[0])
-        )
-
-        # If we found missing episodes and added them to the list, we need to update the file
-        if missing_episodes:
-            with open(
-                f"{meta_folder_path}/episodes.jsonl",
-                "w",
-                encoding=DEFAULT_FILE_ENCODING,
-            ) as f:
-                for episode_feature in _episodes_features.values():
-                    f.write(episode_feature.model_dump_json() + "\n")
-
-        episodes_model = EpisodesModel(
-            episodes=list(_episodes_features.values()),
-        )
-        # Do it after model init, otherwise pydantic ignores the value of _original_nb_total_episodes
-        episodes_model._original_nb_total_episodes = len(_episodes_features.keys())
-        episodes_model._episodes_features = _episodes_features
-        return episodes_model
-
-    def save(
-        self,
-        meta_folder_path: str,
-        save_mode: Literal["append", "overwrite"] = "overwrite",
-    ) -> None:
-        """
-        Save the episodes to the meta folder path.
-        """
-        self.to_jsonl(meta_folder_path=meta_folder_path, save_mode=save_mode)
-
-    def update_for_episode_removal(
-        self, episode_to_delete_index: int, old_index_to_new_index: Dict[int, int]
-    ) -> None:
-        """
-        Update the episodes model before removing an episode from the dataset.
-        We just remove the line corresponding to the episode_index of the parquet file.
-        """
-        # Remove the episode from the list
-        self.episodes = [
-            episode
-            for episode in self.episodes
-            if episode.episode_index != episode_to_delete_index
-        ]
-
-        # Reindex the episodes
-        if not old_index_to_new_index:
-            # Reindex the episodes
-            for episode in self.episodes:
-                if episode.episode_index > episode_to_delete_index:
-                    episode.episode_index -= 1
-
-        else:
-            # Use the old_index_to_new_index to update the episode index
-            current_max_index = max(old_index_to_new_index.keys()) + 1
-            for episode in self.episodes:
-                if episode.episode_index == episode_to_delete_index:
-                    pass
-                if episode.episode_index in old_index_to_new_index.keys():
-                    # Update the episode index
-                    episode.episode_index = old_index_to_new_index[
-                        episode.episode_index
-                    ]
-                else:
-                    # Update the episode index to the new one
-                    episode.episode_index = current_max_index
-                    current_max_index += 1
-                    # Update mapping
-                    old_index_to_new_index[episode.episode_index] = current_max_index
-
-        # Recreate the _episodes_features dict
-        self._episodes_features = {
-            episode.episode_index: episode for episode in self.episodes
-        }
-
-    def merge_with(
-        self, second_episodes_model: "EpisodesModel", meta_folder_to_save_to
-    ) -> None:
-        """
-        Merge the episodes with another episodes model and save it to the new meta folder.
-        """
-        # Update the episode_index for the second episodes model
-        for episode in second_episodes_model.episodes:
-            episode.episode_index += len(self.episodes)
-
-        # Merge the episodes
-        self.episodes.extend(second_episodes_model.episodes)
-
-        # Remove duplicates
-        self.episodes = list(
-            {episode.episode_index: episode for episode in self.episodes}.values()
-        )
-        self._episodes_features = {
-            episode.episode_index: episode for episode in self.episodes
-        }
-
-        # Save the episodes.jsonl file
-        self.to_jsonl(meta_folder_path=meta_folder_to_save_to, save_mode="overwrite")
-
-    @classmethod
-    def repair_parquets(self, parquets_path: str) -> bool:
-        """
-        This function will attempt to correct the parquet files in the dataset.
-        It will:
-        - Check if the parquets are correctly indexed
-        - Rewrite all episode_index, frame index and index
-        """
-        # Check if the parquets exist
-        if not os.path.exists(parquets_path):
-            logger.warning(f"Parquet path {parquets_path} does not exist.")
-            return False
-        # Fetch all the parquet files
-        parquet_files = os.listdir(parquets_path)
-        parquet_files = [file for file in parquet_files if file.endswith(".parquet")]
-        parquet_files.sort()
-        # Check if the files are correctly indexed
-        for i, file in enumerate(parquet_files):
-            # Check if the file is correctly indexed
-            if f"episode_{i:06d}.parquet" not in file:
-                logger.warning(
-                    f"Parquet file {file} is not correctly indexed. Expected episode_{i:06d}.parquet"
-                )
-                return False
-
-        logger.info("Parquet files are correctly indexed. Will attempt to repair them.")
-        cumulative_index = 0
-        for i, file in enumerate(parquet_files):
-            # Read the parquet file
-            df = pd.read_parquet(os.path.join(parquets_path, file))
-            # Check if the episode_index is correct
-            df["episode_index"] = i
-            df["frame_index"] = np.arange(len(df))
-            df["index"] = np.arange(len(df)) + cumulative_index
-            cumulative_index += len(df)
-            # Save the parquet file
-            df.to_parquet(os.path.join(parquets_path, file), index=False)
-            logger.info(f"Parquet file {file} repaired.")
-
-        return True
-
-    def split(self, split_ratio: float):
-        """
-        Split the episodes model into two parts.
-        """
-        # Calculate the split index
-        split_index = int(len(self.episodes) * split_ratio)
-        # Split the episodes
-        first_part = self.episodes[:split_index]
-        second_part = self.episodes[split_index:]
-        # Reindex second part
-        for i, episode in enumerate(second_part):
-            episode.episode_index = episode.episode_index - len(first_part)
-        # Create new episodes models
-        first_part_model = EpisodesModel(episodes=first_part)
-        second_part_model = EpisodesModel(episodes=second_part)
-        return first_part_model, second_part_model
-
-    def shuffle(self, permutation: List[int] | np.ndarray) -> None:
-        """
-        Shuffle the episodes in the model.
-        """
-        # Edit the episode indexes based on the permutation
-        for i, episode in enumerate(self.episodes):
-            episode.episode_index = permutation[i]
-        self.episodes.sort(key=lambda x: x.episode_index)
-        # Recreate the _episodes_features dict
-        self._episodes_features = {
-            episode.episode_index: episode for episode in self.episodes
-        }
-=======
-            logger.warning(f"An error occurred: {e}")
->>>>>>> 19b4c388
+            logger.warning(f"An error occurred: {e}")